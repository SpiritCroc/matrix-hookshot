import {Intent, StateEvent} from "matrix-bot-sdk";
import { IConnection, IConnectionState, InstantiateConnectionOpts } from ".";
import { ApiError, ErrCode } from "../api";
import { FeedEntry, FeedError, FeedReader} from "../feeds/FeedReader";
import { Logger } from "matrix-appservice-bridge";
import { BaseConnection } from "./BaseConnection";
import markdown from "markdown-it";
import { Connection, ProvisionConnectionOpts } from "./IConnection";
import { GetConnectionsResponseItem } from "../provisioning/api";
<<<<<<< HEAD
import { NodeHtmlMarkdown, NodeHtmlMarkdownOptions } from 'node-html-markdown';
=======
import { sanitizeHtml } from "../libRs";
>>>>>>> 584f1d09
const log = new Logger("FeedConnection");
const md = new markdown({
    html: true,
});

export interface LastResultOk {
    timestamp: number;
    ok: true;
}
export interface LastResultFail {
    timestamp: number;
    ok: false;
    error?: string;
}


export interface FeedConnectionState extends IConnectionState {
    url:    string;
    label?: string;
    template?: string;
    notifyOnFailure?: boolean;
}

export interface FeedConnectionSecrets {
    lastResults: Array<LastResultOk|LastResultFail>;
}

export type FeedResponseItem = GetConnectionsResponseItem<FeedConnectionState, FeedConnectionSecrets>;

const MAX_LAST_RESULT_ITEMS = 5;
const VALIDATION_FETCH_TIMEOUT_MS = 5000;
const MAX_SUMMARY_LENGTH = 512;
const MAX_TEMPLATE_LENGTH = 1024;

const DEFAULT_TEMPLATE = "New post in $FEEDNAME";
const DEFAULT_TEMPLATE_WITH_CONTENT = "New post in $FEEDNAME: $LINK"
const DEFAULT_TEMPLATE_WITH_ONLY_TITLE = "New post in $FEEDNAME: $TITLE"

const nhm = new NodeHtmlMarkdown(
  /* options (optional) */ {},
  /* customTransformers (optional) */ undefined,
  /* customCodeBlockTranslators (optional) */ undefined
);

@Connection
export class FeedConnection extends BaseConnection implements IConnection {
    static readonly CanonicalEventType = "uk.half-shot.matrix-hookshot.feed";
    static readonly EventTypes = [ FeedConnection.CanonicalEventType ];
    static readonly ServiceCategory = "feeds";
    

    public static createConnectionForState(roomId: string, event: StateEvent<any>, {config, intent}: InstantiateConnectionOpts) {
        if (!config.feeds?.enabled) {
            throw Error('RSS/Atom feeds are not configured');
        }
        return new FeedConnection(roomId, event.stateKey, event.content, intent);
    }

    static async validateUrl(url: string): Promise<void> {
        try {
            new URL(url);
        } catch (ex) {
            throw new ApiError("Feed URL doesn't appear valid", ErrCode.BadValue);
        }

        try {
            await FeedReader.fetchFeed(url, {}, VALIDATION_FETCH_TIMEOUT_MS);
        } catch (ex) {
            throw new ApiError(`Could not read feed from URL: ${ex.message}`, ErrCode.BadValue);
        }
    }

    static validateState(data: Record<string, unknown> = {}): FeedConnectionState {
        const url = data.url;
        if (typeof url !== 'string') {
            throw new ApiError('No URL specified', ErrCode.BadValue);
        }
        if (typeof data.label !== 'undefined' && typeof data.label !== 'string') {
            throw new ApiError('Label must be a string', ErrCode.BadValue);
        }

        if (typeof data.template !== 'undefined') {
            if (typeof data.template !== 'string') {
                throw new ApiError('Template must be a string', ErrCode.BadValue);
            }
            // Sanity to prevent slowing hookshot down with massive templates.
            if (data.template.length > MAX_TEMPLATE_LENGTH) {
                throw new ApiError(`Template should not be longer than ${MAX_TEMPLATE_LENGTH} characters`, ErrCode.BadValue);
            }
        }


        return { url, label: data.label, template: data.template };
    }

    static async provisionConnection(roomId: string, _userId: string, data: Record<string, unknown> = {}, { intent, config }: ProvisionConnectionOpts) {
        if (!config.feeds?.enabled) {
            throw new ApiError('RSS/Atom feeds are not configured', ErrCode.DisabledFeature);
        }

        const state = this.validateState(data);
        await FeedConnection.validateUrl(state.url);
        const connection = new FeedConnection(roomId, state.url, state, intent);
        await intent.underlyingClient.sendStateEvent(roomId, FeedConnection.CanonicalEventType, state.url, state);

        return {
            connection,
            stateEventContent: state,
        }
    }

    public static getProvisionerDetails(botUserId: string) {
        return {
            service: "feeds",
            eventType: FeedConnection.CanonicalEventType,
            type: "Feed",
            botUserId: botUserId,
        }
    }

    public getProvisionerDetails(): FeedResponseItem {
        return {
            ...FeedConnection.getProvisionerDetails(this.intent.userId),
            id: this.connectionId,
            config: {
                url: this.feedUrl,
                label: this.state.label,
            },
            secrets: {
                lastResults: this.lastResults,
            }
        }
    }

    public templateFeedEntry(template: string, entry: FeedEntry) {
        return template.replace(/(\$[A-Z]+)/g, (token: string) => {
            switch(token) {
                case "$FEEDNAME":
                    return this.state.label || entry.feed.title || entry.feed.url || "";
                case "$FEEDURL":
                    return entry.feed.url || "";
                case "$FEEDTITLE":
                    return entry.feed.title || "";
                case "$TITLE":
                    return entry.title || "";
                case "$LINK":
                    return entry.link ? `[${entry.title ?? entry.link}](${entry.link})` : "";
                case "$URL":
                    return entry.link || "";
                case "$AUTHOR":
                    return entry.author || "";
                case "$DATE":
                    return entry.pubdate || "";
                case "$SUMMARY":
                    return entry.summary || "";
                default:
                    return token;
            }
        });
    }

    private hasError = false;
    private readonly lastResults = new Array<LastResultOk|LastResultFail>();

    public get feedUrl(): string {
        return this.state.url;
    }

    constructor(
        roomId: string,
        stateKey: string,
        private state: FeedConnectionState,
        private readonly intent: Intent,
    ) {
        super(roomId, stateKey, FeedConnection.CanonicalEventType)
        log.info(`Connection ${this.connectionId} created for ${roomId}, ${JSON.stringify(state)}`);
    }

    public isInterestedInStateEvent(eventType: string, stateKey: string): boolean {
        return !!FeedConnection.EventTypes.find(e => e === eventType) && stateKey === this.feedUrl;
    }

    public async handleFeedEntry(entry: FeedEntry): Promise<void> {
        // We will need to tidy this up.
        if (this.state.template?.match(/\$SUMMARY\b/) && entry.summary) {
            // This might be massive and cause us to fail to send the message
            // so confine to a maximum size.
            if (entry.summary.length > MAX_SUMMARY_LENGTH) {
                entry.summary = entry.summary.substring(0, MAX_SUMMARY_LENGTH) + "…";
            }
            entry.summary = sanitizeHtml(entry.summary);
        }

        let message;
        if (this.state.template) {
            message = this.templateFeedEntry(this.state.template, entry);
        } else if (entry.link) {
            message = this.templateFeedEntry(DEFAULT_TEMPLATE_WITH_CONTENT, entry);
        } else if (entry.title) {
            message = this.templateFeedEntry(DEFAULT_TEMPLATE_WITH_ONLY_TITLE, entry);
        } else {
            message = this.templateFeedEntry(DEFAULT_TEMPLATE, entry);
        }

<<<<<<< HEAD
        // This might be massive and cause us to fail to send the message
        // so confine to a maximum size.
        if (entry.summary?.length ?? 0 > MAX_SUMMARY_LENGTH) {
            entry.summary = entry.summary?.substring(0, MAX_SUMMARY_LENGTH) + "…" ?? null;
        }

        // SC: overwrite format if enough infos
        if (entry.title && entry.link && (this.state.label || entry.feed.title)) {
            message = `[${this.state.label || entry.feed.title}](${entry.link}): ${entry.title}`;
            if (entry.content) {
                let content = nhm.translate(entry.content);
                // Try to make relative links absolute
                try {
                    const parsedUrl = new URL(entry.link);
                    const baseUrl = `${parsedUrl.protocol}//${parsedUrl.hostname}`;
                    content = content.replace(/\[(.*?)\]\(\/(.*?)\)/g, '[$1](' + baseUrl + '/$2)');
                } catch (ex) {
                    log.info("Error trying to add absolute url to content " + ex.stack);
                }
                content = content
                        // Replace pictures by their alt text
                        .replace(/!\[(.*?)\]\(.*?\)/g, '$1')
                        // Remove code environments
                        .replace(/\`/g, '');
                message += `\n\n${content}`;
            }
        }

=======
>>>>>>> 584f1d09
        await this.intent.sendEvent(this.roomId, {
            msgtype: 'm.text',
            format: "org.matrix.custom.html",
            formatted_body: md.render(message),
            body: message,
            external_url: entry.link ?? undefined,
            "uk.half-shot.matrix-hookshot.feeds.item": entry,
        });
    }

    public handleFeedSuccess() {
        this.hasError = false;
        this.lastResults.unshift({
            ok: true,
            timestamp: Date.now(),
        });
        this.lastResults.splice(MAX_LAST_RESULT_ITEMS-1, 1);
    }

    public async handleFeedError(error: FeedError): Promise<void> {
        this.lastResults.unshift({
            ok: false,
            timestamp: Date.now(),
            error: error.message,
        });
        this.lastResults.splice(MAX_LAST_RESULT_ITEMS-1, 1);
        const wasLastResultSuccessful = this.lastResults[0]?.ok !== false;
        if (wasLastResultSuccessful && error.shouldErrorBeSilent) {
            // To avoid short term failures bubbling up, if the error is serious, we still bubble.
            return;
        }
        if (!this.state.notifyOnFailure) {
            // User hasn't opted into notifications on failure
            return;
        }
        if (!this.hasError) {
            await this.intent.sendEvent(this.roomId, {
                msgtype: 'm.notice',
                format: 'm.text',
                body: `Error fetching ${this.feedUrl}: ${error.cause.message}`
            });
            this.hasError = true;
        }
    }

    public async provisionerUpdateConfig(userId: string, config: Record<string, unknown>) {
        // Apply previous state to the current config, as provisioners might not return "unknown" keys.
        config = { ...this.state, ...config };
        const validatedConfig = FeedConnection.validateState(config);
        if (validatedConfig.url !== this.feedUrl) {
            throw new ApiError('Cannot alter url of existing feed. Please create a new one.', ErrCode.BadValue);
        }
        await this.intent.underlyingClient.sendStateEvent(this.roomId, FeedConnection.CanonicalEventType, this.stateKey, validatedConfig);
        this.state = validatedConfig;
    }
    
    // needed to ensure that the connection is removable
    public async onRemove(): Promise<void> {
        log.info(`Removing connection ${this.connectionId}`);
        await this.intent.underlyingClient.sendStateEvent(this.roomId, FeedConnection.CanonicalEventType, this.feedUrl, {});
    }

    toString(): string {
        return `FeedConnection ${this.state.url}`;
    }
}<|MERGE_RESOLUTION|>--- conflicted
+++ resolved
@@ -7,11 +7,8 @@
 import markdown from "markdown-it";
 import { Connection, ProvisionConnectionOpts } from "./IConnection";
 import { GetConnectionsResponseItem } from "../provisioning/api";
-<<<<<<< HEAD
 import { NodeHtmlMarkdown, NodeHtmlMarkdownOptions } from 'node-html-markdown';
-=======
 import { sanitizeHtml } from "../libRs";
->>>>>>> 584f1d09
 const log = new Logger("FeedConnection");
 const md = new markdown({
     html: true,
@@ -216,13 +213,6 @@
             message = this.templateFeedEntry(DEFAULT_TEMPLATE, entry);
         }
 
-<<<<<<< HEAD
-        // This might be massive and cause us to fail to send the message
-        // so confine to a maximum size.
-        if (entry.summary?.length ?? 0 > MAX_SUMMARY_LENGTH) {
-            entry.summary = entry.summary?.substring(0, MAX_SUMMARY_LENGTH) + "…" ?? null;
-        }
-
         // SC: overwrite format if enough infos
         if (entry.title && entry.link && (this.state.label || entry.feed.title)) {
             message = `[${this.state.label || entry.feed.title}](${entry.link}): ${entry.title}`;
@@ -245,8 +235,6 @@
             }
         }
 
-=======
->>>>>>> 584f1d09
         await this.intent.sendEvent(this.roomId, {
             msgtype: 'm.text',
             format: "org.matrix.custom.html",

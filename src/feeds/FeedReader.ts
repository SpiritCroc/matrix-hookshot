--- conflicted
+++ resolved
@@ -15,7 +15,6 @@
 
 const log = new Logger("FeedReader");
 
-<<<<<<< HEAD
 // Fix ISO-8859-1 encoding in feeds resulting in \uFFFD
 // https://github.com/axios/axios/issues/332#issuecomment-222744486
 axios.interceptors.response.use(response => {
@@ -25,11 +24,10 @@
     }
     return response;
 })
-=======
+
 const BACKOFF_TIME_MAX_MS = 24 * 60 * 60 * 1000;
 const BACKOFF_POW = 1.05;
 const BACKOFF_TIME_MS = 5 * 1000;
->>>>>>> bbf953ff
 
 export class FeedError extends Error {
     constructor(

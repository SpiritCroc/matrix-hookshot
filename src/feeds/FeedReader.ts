--- conflicted
+++ resolved
@@ -3,22 +3,16 @@
 import { FeedConnection } from "../Connections";
 import { Logger } from "matrix-appservice-bridge";
 import { MessageQueue } from "../MessageQueue";
-<<<<<<< HEAD
-
-import Ajv from "ajv";
-import axios, { AxiosResponse } from "axios";
-import iconv from "iconv-lite";
-=======
 import axios from "axios";
->>>>>>> b7d66177
 import Metrics from "../Metrics";
 import { randomUUID } from "crypto";
 import { readFeed } from "../libRs";
 import { IBridgeStorageProvider } from "../Stores/StorageProvider";
 import UserAgent from "../UserAgent";
 
+import iconv from "iconv-lite";
+
 const log = new Logger("FeedReader");
-<<<<<<< HEAD
 
 // Fix ISO-8859-1 encoding in feeds resulting in \uFFFD
 // https://github.com/axios/axios/issues/332#issuecomment-222744486
@@ -30,8 +24,6 @@
     return response;
 })
 
-=======
->>>>>>> b7d66177
 export class FeedError extends Error {
     constructor(
         public url: string,
@@ -249,6 +241,7 @@
                             url: url,
                         },
                         title: isNonEmptyString(item.title) ? stripHtml(item.title) : null,
+			content: item.content ?? null,
                         pubdate: item.pubdate ?? null,
                         summary: item.summary ?? null,
                         author: item.author ?? null,
@@ -265,39 +258,7 @@
                 if (seenEntriesChanged) {
                     await this.storage.storeFeedGuids(url, ...newGuids);
                 }
-<<<<<<< HEAD
-                const entry = {
-                    feed: {
-                        title: isNonEmptyString(feed.title) ? stripHtml(feed.title) : null,
-                        url: url,
-                    },
-                    title: isNonEmptyString(item.title) ? stripHtml(item.title) : null,
-                    content: item.content ?? null,
-                    pubdate: item.pubdate ?? null,
-                    summary: item.summary ?? null,
-                    author: item.author ?? null,
-                    link: item.link ?? null,
-                    fetchKey
-                };
-
-                log.debug('New entry:', entry);
-                seenEntriesChanged = true;
-
-                this.queue.push<FeedEntry>({ eventName: 'feed.entry', sender: 'FeedReader', data: entry });
-            }
-
-            if (seenEntriesChanged) {
-                // Some RSS feeds can return a very small number of items then bounce
-                // back to their "normal" size, so we cannot just clobber the recent GUID list per request or else we'll
-                // forget what we sent and resend it. Instead, we'll keep 2x the max number of items that we've ever
-                // seen from this feed, up to a max of 10,000.
-                // Adopted from https://github.com/matrix-org/go-neb/blob/babb74fa729882d7265ff507b09080e732d060ae/services/rssbot/rssbot.go#L304
-                const maxGuids = Math.min(Math.max(2 * newGuids.length, seenGuids.length), 10_000);
-                const newSeenItems = Array.from(new Set([ ...newGuids, ...seenGuids ]).values()).slice(0, maxGuids);
-                this.seenEntries.set(url, newSeenItems);
-=======
-    
->>>>>>> b7d66177
+    
             }
             this.queue.push<FeedSuccess>({ eventName: 'feed.success', sender: 'FeedReader', data: { url } });
             // Clear any feed failures
